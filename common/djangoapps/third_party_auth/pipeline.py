--- conflicted
+++ resolved
@@ -110,7 +110,6 @@
 AUTH_ENTRY_LOGIN = 'login'
 AUTH_ENTRY_PROFILE = 'profile'
 AUTH_ENTRY_REGISTER = 'register'
-<<<<<<< HEAD
 
 # TODO (ECOM-369): Repace `AUTH_ENTRY_LOGIN` and `AUTH_ENTRY_REGISTER`
 # with these values once the A/B test completes, then delete
@@ -118,15 +117,13 @@
 AUTH_ENTRY_LOGIN_2 = 'account_login'
 AUTH_ENTRY_REGISTER_2 = 'account_register'
 
-=======
 AUTH_ENTRY_API = 'api'
->>>>>>> b0b1744e
+
 _AUTH_ENTRY_CHOICES = frozenset([
     AUTH_ENTRY_DASHBOARD,
     AUTH_ENTRY_LOGIN,
     AUTH_ENTRY_PROFILE,
     AUTH_ENTRY_REGISTER,
-<<<<<<< HEAD
 
     # TODO (ECOM-369): For the A/B test of the combined
     # login/registration, we needed to introduce two
@@ -134,9 +131,8 @@
     # delete these constants from the choices list.
     AUTH_ENTRY_LOGIN_2,
     AUTH_ENTRY_REGISTER_2,
-=======
+
     AUTH_ENTRY_API,
->>>>>>> b0b1744e
 ])
 
 _DEFAULT_RANDOM_PASSWORD_LENGTH = 12
@@ -420,12 +416,8 @@
         'is_register': auth_entry == AUTH_ENTRY_REGISTER,
         # Whether the auth pipeline entered from /profile.
         'is_profile': auth_entry == AUTH_ENTRY_PROFILE,
-<<<<<<< HEAD
-=======
         # Whether the auth pipeline entered from an API
         'is_api': auth_entry == AUTH_ENTRY_API,
-    }
->>>>>>> b0b1744e
 
         # TODO (ECOM-369): Delete these once the A/B test
         # for the combined login/registration form completes.
@@ -442,15 +434,6 @@
 # these should redirect to the same location as "is_login" and "is_register"
 # (whichever login/registration end-points win in the test).
 @partial.partial
-<<<<<<< HEAD
-def redirect_to_supplementary_form(
-    strategy, details, response, uid,
-    is_dashboard=None, is_login=None, is_profile=None, is_register=None,
-    is_login_2=None, is_register_2=None,
-    user=None, *args, **kwargs
-):
-    """Dispatches user to views outside the pipeline if necessary."""
-=======
 def ensure_user_information(
     strategy,
     details,
@@ -460,6 +443,8 @@
     is_login=None,
     is_profile=None,
     is_register=None,
+    is_login_2=None,
+    is_register_2=None,
     is_api=None,
     user=None,
     *args,
@@ -469,7 +454,6 @@
     Ensure that we have the necessary information about a user (either an
     existing account or registration data) to proceed with the pipeline.
     """
->>>>>>> b0b1744e
 
     # We're deliberately verbose here to make it clear what the intended
     # dispatch behavior is for the various pipeline entry points, given the
